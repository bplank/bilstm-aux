--- conflicted
+++ resolved
@@ -20,7 +20,6 @@
 from collections import Counter
 from lib.mnnl import FFSequencePredictor, Layer, RNNSequencePredictor, BiRNNSequencePredictor
 from lib.mio import read_conll_file, load_embeddings_file
-<<<<<<< HEAD
 
 UNK = "_UNK"
 
@@ -52,9 +51,6 @@
             "rnn": dynet.SimpleRNNBuilder,
             "deep": dynet.DeepLSTMBuilder1
            }
-=======
-from lib.mmappers import TRAINER_MAP, ACTIVATION_MAP, INITIALIZER_MAP, BUILDERS
->>>>>>> cefb62d2
 
 def main():
     parser = argparse.ArgumentParser(description="""Run the NN tagger""")
@@ -141,7 +137,6 @@
         tagger = load(args)
     else:
         tagger = NNTagger(args.in_dim,
-<<<<<<< HEAD
                           args.h_dim,
                           args.c_in_dim,
                           args.h_layers,
@@ -155,20 +150,6 @@
                           initializer=INITIALIZER_MAP[args.initializer],
                           builder=BUILDERS[args.builder],
                           max_vocab_size=args.max_vocab_size
-=======
-                              args.h_dim,
-                              args.c_in_dim,
-                              args.h_layers,
-                              args.pred_layer,
-                              embeds_file=args.embeds,
-                              activation=ACTIVATION_MAP[args.ac],
-                              mlp=args.mlp,
-                              activation_mlp=ACTIVATION_MAP[args.ac_mlp],
-                              noise_sigma=args.sigma,
-                              backprob_embeds=args.disable_backprob_embeds,
-                              initializer=INITIALIZER_MAP[args.initializer],
-                              builder=BUILDERS[args.builder],
->>>>>>> cefb62d2
                           )
 
     if args.train and len( args.train ) != 0:
