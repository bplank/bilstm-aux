--- conflicted
+++ resolved
@@ -21,40 +21,10 @@
 from collections import Counter
 from lib.mnnl import FFSequencePredictor, Layer, RNNSequencePredictor, BiRNNSequencePredictor
 from lib.mio import read_conll_file, load_embeddings_file
-<<<<<<< HEAD
 
 UNK = "_UNK"
 
-## DyNet adds init option to choose initializer: https://github.com/clab/dynet/blob/master/python/CHANGES.md
-INITIALIZER_MAP = {
-                    'glorot': dynet.GlorotInitializer(),
-                    'constant': dynet.ConstInitializer(0.01),
-                    'uniform': dynet.UniformInitializer(0.1),
-                    'normal': dynet.NormalInitializer(mean = 0, var = 1)
-                  }
-
-TRAINER_MAP = {
-            "sgd": dynet.SimpleSGDTrainer,
-            "adam": dynet.AdamTrainer,
-            "adadelta": dynet.AdadeltaTrainer,
-            "adagrad": dynet.AdagradTrainer,
-            "momentum": dynet.MomentumSGDTrainer
-           }
-
-ACTIVATION_MAP = {
-             "tanh": dynet.tanh,
-             "rectify": dynet.rectify
-           }
-
-BUILDERS = {
-            "lstm": dynet.LSTMBuilder, # is dynet.VanillaLSTMBuilder (cf. https://github.com/clab/dynet/issues/474)
-            "lstmc": dynet.CoupledLSTMBuilder,
-            "gru": dynet.GRUBuilder,
-            "rnn": dynet.SimpleRNNBuilder
-           }
-=======
 from lib.mmappers import TRAINER_MAP, ACTIVATION_MAP, INITIALIZER_MAP, BUILDERS
->>>>>>> cefb62d2
 
 def main():
     parser = argparse.ArgumentParser(description="""Run the NN tagger""")
@@ -141,7 +111,6 @@
         tagger = load(args)
     else:
         tagger = NNTagger(args.in_dim,
-<<<<<<< HEAD
                           args.h_dim,
                           args.c_in_dim,
                           args.h_layers,
@@ -155,20 +124,6 @@
                           initializer=INITIALIZER_MAP[args.initializer],
                           builder=BUILDERS[args.builder],
                           max_vocab_size=args.max_vocab_size
-=======
-                              args.h_dim,
-                              args.c_in_dim,
-                              args.h_layers,
-                              args.pred_layer,
-                              embeds_file=args.embeds,
-                              activation=ACTIVATION_MAP[args.ac],
-                              mlp=args.mlp,
-                              activation_mlp=ACTIVATION_MAP[args.ac_mlp],
-                              noise_sigma=args.sigma,
-                              backprob_embeds=args.disable_backprob_embeds,
-                              initializer=INITIALIZER_MAP[args.initializer],
-                              builder=BUILDERS[args.builder],
->>>>>>> cefb62d2
                           )
 
     if args.train and len( args.train ) != 0:
