--- conflicted
+++ resolved
@@ -87,11 +87,7 @@
         tagger.fit(train_X, train_Y, args.iters, args.trainer,
                    learning_rate=args.learning_rate, seed=args.dynet_seed, word_dropout_rate=args.word_dropout_rate)
         if args.save:
-<<<<<<< HEAD
             save_tagger(tagger, args.save)
-=======
-            save_tagger(tagger, args.model)
->>>>>>> c6d8d700
 
     if args.test:
         stdout = sys.stdout
@@ -212,7 +208,6 @@
         assert(len(train_X)==len(train_Y))
         train_data = list(zip(train_X,train_Y))
 
-<<<<<<< HEAD
         # if we use target vectors, keep track of the targets per sentence
         if trg_vectors is not None:
             trg_start_id = 0
@@ -223,8 +218,6 @@
             assert trg_start_id == len(trg_vectors),\
                 'Error: Idx %d is not at %d.' % (trg_start_id, len(trg_vectors))
 
-=======
->>>>>>> c6d8d700
         print('Starting training for %d epochs...' % num_epochs)
         best_val_acc, epochs_no_improvement = 0., 0
         if val_X is not None and val_Y is not None and model_path is not None:
@@ -234,7 +227,6 @@
                       max=len(train_data), flush=True)
             total_loss=0.0
             total_tagged=0.0
-<<<<<<< HEAD
 
             random_indices = np.arange(len(train_data))
             random.shuffle(random_indices)
@@ -242,11 +234,6 @@
             for i, idx in enumerate(random_indices):
                 (word_indices, char_indices), y = train_data[idx]
 
-=======
-            random.shuffle(train_data)
-            trg_start_id = 0
-            for i, ((word_indices,char_indices), y) in enumerate(train_data):
->>>>>>> c6d8d700
                 if word_dropout_rate > 0.0:
                     word_indices = [self.w2i["_UNK"] if
                                         (random.random() > (widCount.get(w)/(word_dropout_rate+widCount.get(w))))
@@ -258,10 +245,6 @@
                     # unlabeled sequences; we skip the supervised loss for these
                     loss = dynet.scalarInput(0)
                 else:
-<<<<<<< HEAD
-                    loss = dynet.esum([self.pick_neg_log(pred,gold) for
-                                          pred, gold in zip(output, y)])
-=======
                     if trg_vectors:
                         # use average instead of sum here so long sequences are not
                         # preferred and so it can be combined with aux loss
@@ -270,25 +253,16 @@
                     else:
                         loss = dynet.esum([self.pick_neg_log(pred,gold) for
                                               pred, gold in zip(output, y)])
->>>>>>> c6d8d700
 
                 if trg_vectors is not None:
                     # the consistency loss in temporal ensembling is used for
                     # both supervised and unsupervised input
-<<<<<<< HEAD
                     targets = sentence_trg_vectors[idx]
                     assert len(output) == len(targets)
-=======
-                    targets = trg_vectors[trg_start_id:trg_start_id+len(y), :]
->>>>>>> c6d8d700
                     other_loss = unsup_weight * dynet.average(
                         [dynet.squared_distance(o, dynet.inputVector(t))
                          for o, t in zip(output, targets)])
                     loss += other_loss
-<<<<<<< HEAD
-=======
-                    trg_start_id += len(y)
->>>>>>> c6d8d700
 
                 total_loss += loss.value()
                 total_tagged += len(word_indices)
@@ -336,20 +310,12 @@
             num_words=len(set(embeddings.keys()).union(set(self.w2i.keys()))) # initialize all with embeddings
             # init model parameters and initialize them
             self.wembeds = self.model.add_lookup_parameters(
-<<<<<<< HEAD
                 (num_words, self.in_dim),init=dynet.ConstInitializer(0.01), name="wembeds".encode("utf-8"))
 
             if self.c_in_dim > 0:
                 self.cembeds = self.model.add_lookup_parameters(
                     (num_chars, self.c_in_dim),init=dynet.ConstInitializer(0.01), name="cembeds".encode("utf-8"))
-=======
-                (num_words, self.in_dim),init=dynet.ConstInitializer(0.01))
-
-            if self.c_in_dim > 0:
-                self.cembeds = self.model.add_lookup_parameters(
-                    (num_chars, self.c_in_dim),init=dynet.ConstInitializer(0.01))
->>>>>>> c6d8d700
-               
+
             init=0
             l = len(embeddings.keys())
             for word in embeddings.keys():
@@ -364,17 +330,10 @@
 
         else:
             self.wembeds = self.model.add_lookup_parameters(
-<<<<<<< HEAD
                 (num_words, self.in_dim),init=dynet.ConstInitializer(0.01), name="wembeds".encode("utf-8"))
             if self.c_in_dim > 0:
                 self.cembeds = self.model.add_lookup_parameters(
                     (num_chars, self.c_in_dim),init=dynet.ConstInitializer(0.01), name="cembeds".encode("utf-8"))
-=======
-                (num_words, self.in_dim),init=dynet.ConstInitializer(0.01))
-            if self.c_in_dim > 0:
-                self.cembeds = self.model.add_lookup_parameters(
-                    (num_chars, self.c_in_dim),init=dynet.ConstInitializer(0.01))
->>>>>>> c6d8d700
 
         # make it more flexible to add number of layers as specified by parameter
         layers = [] # inner layers
@@ -435,7 +394,6 @@
                 chars_of_word.append(self.c2i["</w>"])
                 word_char_indices.append(chars_of_word)
         return word_indices, word_char_indices
-<<<<<<< HEAD
 
     def __get_instances_from_file(self, file_name):
         """
@@ -445,8 +403,6 @@
         words = [words for (words, _) in data]
         tags = [tags for (_, tags) in data]
         return words, tags
-=======
->>>>>>> c6d8d700
 
     def get_data_as_indices(self, file_name):
         """
@@ -477,30 +433,7 @@
             org_Y.append(tags)
         return X, Y  # , org_X, org_Y - for now don't use
 
-<<<<<<< HEAD
-=======
-    def get_data_as_indices_from_instances(self, dev_words, dev_tags):
-        """
-        Extension of get_data_as_indices. Use words and tags rather than a file as input.
-        X = list of (word_indices, word_char_indices)
-        Y = list of tag indices
-        """
-        X, Y = [], []
-        org_X, org_Y = [], []
-
-        for (words, tags) in zip(dev_words, dev_tags):
-            word_indices, word_char_indices = self.get_features(words)
-            # if tag does not exist in source domain tags, return as default
-            # first idx outside of dictionary
-            tag_indices = [self.tag2idx.get(
-                tag, len(self.tag2idx)) for tag in tags]
-            X.append((word_indices, word_char_indices))
-            Y.append(tag_indices)
-            org_X.append(words)
-            org_Y.append(tags)
-        return X, Y  # , org_X, org_Y - for now don't use
-
->>>>>>> c6d8d700
+
     def predict(self, word_indices, char_indices, train=False,
                 soft_labels=False, temperature=None):
         """
@@ -580,99 +513,17 @@
         return correct, total
 
     def get_predictions(self, test_X, soft_labels=False):
-<<<<<<< HEAD
         """
         get flat list of predictions
         """
-=======
->>>>>>> c6d8d700
         predictions = []
         for word_indices, word_char_indices in test_X:
             output = self.predict(word_indices, word_char_indices)
             predictions += [o.value() if soft_labels else
                             int(np.argmax(o.value())) for o in output]
         return predictions
-<<<<<<< HEAD
 
     def get_train_data_from_instances(self, train_words, train_tags):
-=======
-
-    def get_train_data_from_instances(self, train_words, train_tags):
-        """
-        Extension of get_train_data method. Extracts training data from two arrays of word and label lists.
-        transform training data to features (word indices)
-        map tags to integers
-        :param train_words: a numpy array containing lists of words
-        :param train_tags: a numpy array containing lists of corresponding tags
-        """
-        X = []
-        Y = []
-
-        # word 2 indices and tag 2 indices
-        w2i = self.w2i.copy()  # get a copy that refers to a different object
-        c2i = {}  # char to index
-        tag2idx = {}  # tag2idx
-
-        if len(w2i) > 0:
-            assert w2i["_UNK"] == 0
-        else:
-            w2i["_UNK"] = 0  # unk word / OOV
-        c2i["_UNK"] = 0  # unk char
-        c2i["<w>"] = 1  # word start
-        c2i["</w>"] = 2  # word end index
-
-        num_sentences = 0
-        num_tokens = 0
-        for instance_idx, (words, tags) in enumerate(zip(train_words, train_tags)):
-            instance_word_indices = []  # sequence of word indices
-            instance_char_indices = []  # sequence of char indices
-            instance_tags_indices = []  # sequence of tag indices
-
-            for i, (word, tag) in enumerate(zip(words, tags)):
-
-                # map words and tags to indices
-                if word not in w2i and len(self.w2i) != 0:
-                    # the vocabulary has already been created
-                    instance_word_indices.append(w2i["_UNK"])
-                elif word not in w2i:
-                    w2i[word] = len(w2i)
-                    instance_word_indices.append(w2i[word])
-                else:
-                    instance_word_indices.append(w2i[word])
-
-                chars_of_word = [c2i["<w>"]]
-                for char in word:
-                    if char not in c2i:
-                        c2i[char] = len(c2i)
-                    chars_of_word.append(c2i[char])
-                chars_of_word.append(c2i["</w>"])
-                instance_char_indices.append(chars_of_word)
-
-                if tag not in tag2idx:
-                    tag2idx[tag] = len(tag2idx)
-
-                instance_tags_indices.append(tag2idx.get(tag))
-
-                num_tokens += 1
-
-            num_sentences += 1
-
-            X.append((instance_word_indices,
-                      instance_char_indices))  # list of word indices, for every word list of char indices
-            Y.append(instance_tags_indices)
-
-        print("%s sentences %s tokens" % (num_sentences, num_tokens), file=sys.stderr)
-        print("%s w features, %s c features " % (len(w2i), len(c2i)), file=sys.stderr)
-
-        assert (len(X) == len(Y))
-
-        # store mappings of words and tags to indices
-        self.set_indices(w2i, c2i, tag2idx)
-
-        return X, Y
-
-    def get_train_data(self, train_data):
->>>>>>> c6d8d700
         """
         Extension of get_train_data method. Extracts training data from two arrays of word and label lists.
         transform training data to features (word indices)
